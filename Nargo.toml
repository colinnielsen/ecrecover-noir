--- conflicted
+++ resolved
@@ -1,17 +1,9 @@
 [package]
 authors = ["@colinnielsen"]
-<<<<<<< HEAD
 compiler_version = ">=0.30.0"
-=======
-compiler_version = ">=0.19.0"
->>>>>>> 1356802b
 name = "ecrecover"
 notes = "AMDG"
 type = "lib"
 
 [dependencies]
-<<<<<<< HEAD
-array_helpers = { tag = "v0.30.0", git = "https://github.com/signorecello/noir-array-helpers" }
-=======
-array_helpers = { tag = "v0.19.0", git = "https://github.com/colinnielsen/noir-array-helpers" }
->>>>>>> 1356802b
+array_helpers = { tag = "v0.30.0", git = "https://github.com/colinnielsen/noir-array-helpers" }